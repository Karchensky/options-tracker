<<<<<<< HEAD
name: Options Tracker - Daily Analysis
=======
# name: Run Options Tracker
>>>>>>> 5527ad18

x-on:
  schedule:
    - cron: '45 21 * * 1-5'  # Mon–Fri at 5:45 PM EST/EDT (after market close)
  workflow_dispatch:  # allows manual trigger
  push:
    branches: [ main ]
    paths:
      - 'core/**'
      - 'data/**'
      - 'analysis/**'
      - 'runner.py'

env:
  PYTHON_VERSION: '3.10'
  SUPABASE_DB_URL: ${{ secrets.SUPABASE_DB_URL }}
  SUPABASE_API_KEY: ${{ secrets.SUPABASE_API_KEY }}
  SUPABASE_URL: ${{ secrets.SUPABASE_URL }}
  SENDER_EMAIL: ${{ secrets.SENDER_EMAIL }}
  EMAIL_PASSWORD: ${{ secrets.EMAIL_PASSWORD }}
  RECIPIENT_EMAIL: ${{ secrets.RECIPIENT_EMAIL }}
  POLYGON_API_KEY: ${{ secrets.POLYGON_API_KEY }}
  ALPHA_VANTAGE_API_KEY: ${{ secrets.ALPHA_VANTAGE_API_KEY }}
  QUANDL_API_KEY: ${{ secrets.QUANDL_API_KEY }}

jobs:
  test:
    runs-on: ubuntu-latest
    timeout-minutes: 10
    
    steps:
      - name: Checkout repository
        uses: actions/checkout@v4

      - name: Set up Python ${{ env.PYTHON_VERSION }}
        uses: actions/setup-python@v5
        with:
          python-version: ${{ env.PYTHON_VERSION }}

      - name: Install dependencies
        run: |
          python -m pip install --upgrade pip
          pip install -r requirements.txt

      - name: Run tests
        run: |
          python -c "from config import config; print('Configuration loaded successfully')"
          python -c "from database.connection import db_manager; print('Database connection ready')"

  daily-analysis:
    runs-on: ubuntu-latest
    needs: test
    timeout-minutes: 120  # 2 hours timeout for full analysis
    
    steps:
      - name: Checkout repository
        uses: actions/checkout@v4

      - name: Set up Python ${{ env.PYTHON_VERSION }}
        uses: actions/setup-python@v5
        with:
          python-version: ${{ env.PYTHON_VERSION }}

      - name: Install dependencies
        run: |
          python -m pip install --upgrade pip
          pip install -r requirements.txt

      - name: Validate environment
        run: |
          python -c "
          from config import config
          if not config.validate():
              print('Configuration validation failed')
              exit(1)
          print('Configuration validated successfully')
          "

      - name: Test database connection
        run: |
          python -c "
          from database.connection import db_manager
          if not db_manager.test_connection():
              print('Database connection failed')
              exit(1)
          print('Database connection successful')
          "

      - name: Run options tracker
<<<<<<< HEAD
        run: python runner.py
        env:
          GITHUB_TOKEN: ${{ secrets.GITHUB_TOKEN }}

      - name: Upload logs
        if: always()
        uses: actions/upload-artifact@v4
        with:
          name: options-tracker-logs
          path: |
            options_tracker.log
            *.log
          retention-days: 7

      - name: Check for errors
        if: failure()
        run: |
          echo "Options tracker failed. Check the logs above for details."
          if [ -f options_tracker.log ]; then
            echo "=== Last 50 lines of log ==="
            tail -50 options_tracker.log
          fi

  health-check:
    runs-on: ubuntu-latest
    needs: daily-analysis
    if: always()
    timeout-minutes: 5
    
    steps:
      - name: Checkout repository
        uses: actions/checkout@v4

      - name: Set up Python ${{ env.PYTHON_VERSION }}
        uses: actions/setup-python@v5
        with:
          python-version: ${{ env.PYTHON_VERSION }}

      - name: Install dependencies
        run: |
          python -m pip install --upgrade pip
          pip install -r requirements.txt

      - name: Health check
        run: |
          python -c "
          from database.connection import db_manager
          from sqlalchemy import text
          
          # Check if today's data was collected
          with db_manager.get_session() as session:
              result = session.execute(text('SELECT COUNT(*) FROM option_anomalies WHERE snapshot_date = CURRENT_DATE'))
              count = result.scalar()
              print(f'Anomalies detected today: {count}')
              
              if count == 0:
                  print('WARNING: No anomalies detected today. This might indicate an issue.')
                  exit(1)
              else:
                  print('Health check passed - data collected successfully')
          "

  notify-success:
    runs-on: ubuntu-latest
    needs: [daily-analysis, health-check]
    if: success()
    
    steps:
      - name: Success notification
        run: |
          echo "✅ Options tracker completed successfully"
          echo "Check your email for anomaly alerts"

  notify-failure:
    runs-on: ubuntu-latest
    needs: [daily-analysis, health-check]
    if: failure()
    
    steps:
      - name: Failure notification
        run: |
          echo "❌ Options tracker failed"
          echo "Check the logs and GitHub Actions for details"
        
=======
        run: python scripts/runner.py
>>>>>>> 5527ad18
<|MERGE_RESOLUTION|>--- conflicted
+++ resolved
@@ -1,10 +1,6 @@
-<<<<<<< HEAD
 name: Options Tracker - Daily Analysis
-=======
-# name: Run Options Tracker
->>>>>>> 5527ad18
 
-x-on:
+on:
   schedule:
     - cron: '45 21 * * 1-5'  # Mon–Fri at 5:45 PM EST/EDT (after market close)
   workflow_dispatch:  # allows manual trigger
@@ -92,7 +88,6 @@
           "
 
       - name: Run options tracker
-<<<<<<< HEAD
         run: python runner.py
         env:
           GITHUB_TOKEN: ${{ secrets.GITHUB_TOKEN }}
@@ -163,7 +158,7 @@
     steps:
       - name: Success notification
         run: |
-          echo "✅ Options tracker completed successfully"
+          echo "Options tracker completed successfully"
           echo "Check your email for anomaly alerts"
 
   notify-failure:
@@ -174,9 +169,6 @@
     steps:
       - name: Failure notification
         run: |
-          echo "❌ Options tracker failed"
+          echo "Options tracker failed"
           echo "Check the logs and GitHub Actions for details"
-        
-=======
-        run: python scripts/runner.py
->>>>>>> 5527ad18
+       